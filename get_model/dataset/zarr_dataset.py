--- conflicted
+++ resolved
@@ -454,13 +454,8 @@
             elif chr_chunk_idx+2 <= self.motif_mean_std_obj.data_dict[chr_name].shape[0]:
                 motif_mean_std = self.motif_mean_std_obj.data_dict[chr_name][chr_chunk_idx:chr_chunk_idx+2].reshape(
                 2, 2, -1).mean(0)
-<<<<<<< HEAD
             else: # TODO need to check the best way to handle this!!!!!
                 motif_mean_std = np.zeros((2, 2, 1))
-=======
-            except: # TODO need to check the best way to handle this!!!!!
-                motif_mean_std = np.zeros((2, 639))+1
->>>>>>> 8534c41e
         else:
             motif_mean_std = np.zeros((2, 639))+1
         return chr_name, start, end, celltype_id, track, item_insulation, celltype_peaks, motif_mean_std
@@ -1762,11 +1757,7 @@
     data: str = 'fetal_gbm_peak_motif_v1.hg38.zarr'
     refdata: str = 'fetal_union_peak_motif_v1.hg38.zarr'
     motif_scaler: float = 1.0
-<<<<<<< HEAD
-    count_filter: float = 2
-=======
     leave_out_motifs: str|None = None
->>>>>>> 8534c41e
 
 
 class ReferenceRegionMotif(object):
@@ -1909,7 +1900,6 @@
     @property
     def data_dict(self):
         if not hasattr(self, '_data_dict'):
-<<<<<<< HEAD
             self._data_dict = {}
             for data_key, peaks in self.zarr_dataset.datapool.peaks_dict.items():
                 data, new_peaks = self.reference_region_motif.map_peaks_to_motifs(peaks)
@@ -1917,10 +1907,6 @@
                 self.zarr_dataset.datapool.peaks_dict[data_key] = new_datapool_peaks
                 self._data_dict[data_key] = self.reference_region_motif.map_peaks_to_motifs(new_datapool_peaks)
             
-=======
-            self._data_dict = {celltype_id: self.reference_region_motif.map_peaks_to_motifs(
-                peaks) for celltype_id, peaks in self.zarr_dataset.datapool.peaks_dict.items()}
->>>>>>> 8534c41e
         return self._data_dict
     
     @property
@@ -1941,7 +1927,6 @@
             self._idx_dict = idx_dict
         return self._idx_dict
 
-<<<<<<< HEAD
     def extract_data_list(self, region_motif, peaks):
         region_motif_list = []
         peak_list = []
@@ -2010,8 +1995,6 @@
                     target_list.append(target_i)
                     tssidx_list.append(tssidx_i)
         return peak_list, region_motif_list, target_list, tssidx_list, hic_matrix_list
-=======
->>>>>>> 8534c41e
 
     def setup(self):
         
@@ -2726,11 +2709,7 @@
                 tssidx_data = np.load(paths_dict["tssidx_npy"])
                 print(f"Target shape: {target_data.shape}")
                 atac_cutoff = 1 - \
-<<<<<<< HEAD
-                    (peak_data[:, 282] >= 0.1).toarray().flatten()
-=======
                     (peak_data[:, 282] > EXPRESSION_ATAC_CUTOFF).toarray().flatten()
->>>>>>> 8534c41e
                 target_data[atac_cutoff, :] = 0
 
             if quantitative_atac is False:
